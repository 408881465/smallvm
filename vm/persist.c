--- conflicted
+++ resolved
@@ -469,11 +469,7 @@
 	// write the record
   int header = ('R' << 24) | ((recordType & 0xFF) << 16) | ((id & 0xFF) << 8) | (extra & 0xFF);
 
-<<<<<<< HEAD
-  #if defined(ARDUINO_ESP8266_NODEMCU) || defined(ARDUINO_ARCH_ESP32)
-=======
-  #if defined(ARDUINO_ESP8266_NODEMCU) || defined(GNUBLOCKS)
->>>>>>> 590e256f
+  #if defined(ARDUINO_ESP8266_NODEMCU) || defined(ARDUINO_ARCH_ESP32) || defined(GNUBLOCKS)
     writeCodeFile(&header, 4);
     writeCodeFile(&wordCount, 4);
     writeCodeFile(data, byteCount);
@@ -501,11 +497,7 @@
 	initPersistentMemory();
 	memset(chunks, 0, sizeof(chunks));
 
-<<<<<<< HEAD
-  #if defined(ARDUINO_ESP8266_NODEMCU) || defined(ARDUINO_ARCH_ESP32)
-=======
-  #if defined(ARDUINO_ESP8266_NODEMCU) || defined(GNUBLOCKS)
->>>>>>> 590e256f
+  #if defined(ARDUINO_ESP8266_NODEMCU) || defined(ARDUINO_ARCH_ESP32) || defined(GNUBLOCKS)
     initCodeFile(flash, HALF_SPACE);
   #endif
 
