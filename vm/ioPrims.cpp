--- conflicted
+++ resolved
@@ -308,17 +308,9 @@
 	int value = obj2int(args[1]);
 	if (value < 0) value = 0;
 	if (value > 1023) value = 1023;
-<<<<<<< HEAD
-	if ((pinNum < 0) || (pinNum >= ANALOG_PINS)) return;
-	int pin = analogPin[pinNum];
-	SET_MODE(pin, OUTPUT);
-	analogWrite(pin, value); // sets the PWM duty cycle on a digital pin
-=======
 	if ((pinNum < 0) || (pinNum >= TOTAL_PINS)) return nilObj;
 	SET_MODE(pinNum, OUTPUT);
 	analogWrite(pinNum, value); // sets the PWM duty cycle on a digital pin
-	return nilObj;
->>>>>>> 7786387e
 }
 
 OBJ primDigitalRead(OBJ *args) {
