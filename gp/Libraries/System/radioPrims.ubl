--- conflicted
+++ resolved
@@ -1,13 +1,8 @@
-<<<<<<< HEAD
-module 'Radio Prims' Comm
+module 'Radio Primitives' Comm
 author MicroBlocks
 version 1 0
 description 'Low level BBC micro:bit radio primitives. You are probably looking for the Radio library, on the folder above.'
 tags radio communication messaging network
-
-=======
-module 'Radio Primitives' Comm
->>>>>>> d30a664f
 
 	// BBC micro:bit radio primitives. The messages to send and receive strings, numbers,
 	// and pairs use the same packet format as MakeCode and cand interact with it.
