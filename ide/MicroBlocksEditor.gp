--- conflicted
+++ resolved
@@ -571,15 +571,9 @@
 	if (notNil (at prefs 'autoDecompile')) {
 		autoDecompile = (at prefs 'autoDecompile')
 	}
-<<<<<<< HEAD
 	if (notNil (at prefs 'blockSizePercent')) {
 		percent = (at prefs 'blockSizePercent')
 		setGlobal 'blockScale' ((clamp percent 25 500) / 100)
-=======
-	if (notNil (at prefs 'blockScale')) {
-		setGlobal 'blockScale' (at prefs 'blockScale')
-		languageChanged scripter
->>>>>>> c10ab49b
 	}
 }
 
@@ -904,9 +898,6 @@
   addTopBarParts this
   updateIndicator this true
   fixLayout this
-
-  // not the best place to do it, but this gets called when block size changes
-  saveToUserPreferences this 'blockScale' (global 'blockScale')
 }
 
 // Iconic menus
