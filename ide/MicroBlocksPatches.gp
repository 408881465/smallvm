--- conflicted
+++ resolved
@@ -773,7 +773,6 @@
 
 // support for script selection
 
-<<<<<<< HEAD
 method handDownOn ScriptEditor aHand {
 	scripter = (handler (ownerThatIsA morph 'MicroBlocksScripter'))
 	pe = (findProjectEditor)
@@ -796,38 +795,6 @@
 		updateSelection (selection scripter) aHand
 	}
 }
-=======
-// **** script selection disabled for now -- still some issues involving scrolling ****
-
- method handDownOn ScriptEditor aHand {
- 	scripter = (handler (ownerThatIsA morph 'MicroBlocksScripter'))
- 	pe = (findProjectEditor)
- 	selection = (selection (scripter pe))
- 	if (and (notNil selection) (notEmpty selection)) {
- 		grabbed = (ownerThatIsA (morph (objectAt aHand)) 'Block')
- 		if (and (notNil grabbed) (contains selection (handler grabbed))) {
- 			dragBlocks selection
- 			return true
- 		}
- 	}
-	startSelecting scripter aHand
- 	return true
- }
-
- method handMoveOver ScriptEditor aHand {
- 	scripter = (handler (ownerThatIsA morph 'MicroBlocksScripter'))
- 	if (notNil (selection scripter)) {
- 		updateSelection (selection scripter) aHand
- 	}
- }
-
- method handUpOn ScriptEditor aHand {
- 	scripter = (handler (ownerThatIsA morph 'MicroBlocksScripter'))
- 	if (notNil (selection scripter)) {
-	endSelection (selection scripter) }
- 	return true
- }
->>>>>>> 4b1c79ca
 
 method handUpOn ScriptEditor aHand {
 	scripter = (handler (ownerThatIsA morph 'MicroBlocksScripter'))
